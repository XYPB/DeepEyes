--- conflicted
+++ resolved
@@ -216,12 +216,7 @@
                     values = data['values']
                     returns = data['returns']
                     response_length = responses.size(1)
-
-<<<<<<< HEAD
-                    eos_mask = action_or_attn_mask[:, -response_length - 1:-1]
-=======
-                    response_mask = attention_mask[:, -response_length - 1:-1]
->>>>>>> 90f5ce15
+                    response_mask = action_or_attn_mask[:, -response_length - 1:-1]
 
                     vpreds = self._forward_micro_batch(data)
 
