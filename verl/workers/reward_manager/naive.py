# Copyright 2024 Bytedance Ltd. and/or its affiliates
#
# Licensed under the Apache License, Version 2.0 (the "License");
# you may not use this file except in compliance with the License.
# You may obtain a copy of the License at
#
#     http://www.apache.org/licenses/LICENSE-2.0
#
# Unless required by applicable law or agreed to in writing, software
# distributed under the License is distributed on an "AS IS" BASIS,
# WITHOUT WARRANTIES OR CONDITIONS OF ANY KIND, either express or implied.
# See the License for the specific language governing permissions and
# limitations under the License.

from verl import DataProto
from verl.utils.reward_score import _default_compute_score
import torch
from collections import defaultdict

import json
import datetime

class NaiveRewardManager:
    """The reward manager.
    """

    def __init__(self, tokenizer, num_examine, compute_score=None, reward_fn_key='data_source') -> None:
        self.tokenizer = tokenizer
        self.num_examine = num_examine  # the number of batches of decoded responses to print to the console
        self.compute_score = compute_score or _default_compute_score
        self.reward_fn_key = reward_fn_key

<<<<<<< HEAD
        self.step_cnt = 0

    def verify(self, data):
        scores = []
        for i in range(len(data)):
            data_item = data[i]  # DataProtoItem

            prompt_ids = data_item.batch['prompts']

            prompt_length = prompt_ids.shape[-1]

            valid_prompt_length = data_item.batch['attention_mask'][:prompt_length].sum()
            valid_prompt_ids = prompt_ids[-valid_prompt_length:]

            response_ids = data_item.batch['responses']
            valid_response_length = data_item.batch['attention_mask'][prompt_length:].sum()
            valid_response_ids = response_ids[:valid_response_length]

            # decode
            prompt_str = self.tokenizer.decode(valid_prompt_ids)
            response_str = self.tokenizer.decode(valid_response_ids)

            ground_truth = data_item.non_tensor_batch['reward_model']['ground_truth']

            data_source = data_item.non_tensor_batch['data_source']

            extra_info = data_item.non_tensor_batch.get('extra_info', None)

            score = self.compute_score(
                data_source=data_source,
                solution_str=response_str,
                ground_truth=ground_truth,
                extra_info=extra_info,
            )
            scores.append(score)
        data.batch['acc'] = torch.tensor(scores, dtype=torch.float32, device=prompt_ids.device)
        return scores

    def __call__(self, data: DataProto):
=======
    def __call__(self, data: DataProto, return_dict=False):
>>>>>>> 90f5ce15
        """We will expand this function gradually based on the available datasets"""

        # If there is rm score, we directly return rm score. Otherwise, we compute via rm_score_fn
        if 'rm_scores' in data.batch.keys():
            if return_dict:
                return {"reward_tensor": data.batch['rm_scores']}
            else:
                return data.batch['rm_scores']

        reward_tensor = torch.zeros_like(data.batch['responses'], dtype=torch.float32)
        reward_extra_info = defaultdict(list)

        action_or_attn_mask = data.batch['action_mask'] if 'action_mask' in data.batch.keys() else data.batch['attention_mask']
        if 'env_reward' in data.batch.keys():
            reward_tensor += data.batch['env_reward']
            print(f' [DEBUG reward] mean={reward_tensor.mean().item()}, min={reward_tensor.min().item()}, max={reward_tensor.max().item()}')

        already_print_data_sources = {}

        for i in range(len(data)):
            data_item = data[i]  # DataProtoItem

            prompt_ids = data_item.batch['prompts']

            prompt_length = prompt_ids.shape[-1]

            valid_prompt_length = data_item.batch['attention_mask'][:prompt_length].sum()
            valid_prompt_ids = prompt_ids[-valid_prompt_length:]

            response_ids = data_item.batch['responses']
            valid_response_length = data_item.batch['attention_mask'][prompt_length:].sum()
            valid_response_ids = response_ids[:valid_response_length]

            # decode
            prompt_str = self.tokenizer.decode(valid_prompt_ids)
            response_str = self.tokenizer.decode(valid_response_ids)

            ground_truth = data_item.non_tensor_batch['reward_model']['ground_truth']

            data_source = data_item.non_tensor_batch[self.reward_fn_key]

            extra_info = data_item.non_tensor_batch.get('extra_info', None)

            score = self.compute_score(
                data_source=data_source,
                solution_str=response_str,
                ground_truth=ground_truth,
                extra_info=extra_info,
            )
<<<<<<< HEAD

            # reward_tensor[i, valid_response_length - 1] = score
            eos_idx = torch.nonzero(action_or_attn_mask[i, prompt_length: prompt_length + valid_response_length])[-1]
            reward_tensor[i, eos_idx] = score

            # # FOR DEBUGGING ONLY!!! DO NOT COMMIT!!!
            # action_mask = action_or_attn_mask[i, prompt_length: prompt_length + valid_response_length]
            # env_reward = data_item.batch['env_reward'][:valid_response_length]
            # debug_output = dict(
            #     step=self.step_cnt,
            #     timetag=str(datetime.datetime.now()),
            #     prompt=prompt_str,
            #     response=response_str,
            #     ground_truth=str(ground_truth),
            #     score=float(score),
            #     env_reward_sum=float(env_reward.cpu().numpy().sum()),
            #     valid_prompt_length=int(valid_prompt_length.cpu().item()),
            #     valid_response_length=int(valid_response_length.cpu().item()),
            #     prompt_ids=valid_prompt_ids.cpu().numpy().tolist(),
            #     response_ids=valid_response_ids.cpu().numpy().tolist(),
            #     action_mask=action_mask.cpu().numpy().tolist(),
            #     reward_list=reward_tensor[i, :valid_response_length].cpu().numpy().tolist(),
            # )

            # debug_output_str = json.dumps(debug_output, ensure_ascii=False)
            # with open('/cpfs/user/fengyuan/code/github/verl/checkpoints/agent_ppo_debug/ppo_rewards_gt7b.jsonl', 'a+') as fout:
            #     fout.write(debug_output_str + '\n')

            # if data_source not in already_print_data_sources:
            #     already_print_data_sources[data_source] = 0

            # if already_print_data_sources[data_source] < self.num_examine:
            #     already_print_data_sources[data_source] += 1
            #     print("[prompt]", prompt_str)
            #     print("[response]", response_str)
            #     print("[ground_truth]", ground_truth)
            #     print("[score]", score)

        self.step_cnt += 1

        return reward_tensor
=======

            if isinstance(score, dict):
                reward = score["score"]
                # Store the information including original reward
                for key, value in score.items():
                    reward_extra_info[key].append(value)
            else:
                reward = score

            reward_tensor[i, valid_response_length - 1] = reward

            if data_source not in already_print_data_sources:
                already_print_data_sources[data_source] = 0

            if already_print_data_sources[data_source] < self.num_examine:
                already_print_data_sources[data_source] += 1
                print("[prompt]", prompt_str)
                print("[response]", response_str)
                print("[ground_truth]", ground_truth)
                if isinstance(score, dict):
                    for key, value in score.items():
                        print(f"[{key}]", value)
                else:
                    print(f"[score]", score)

        if return_dict:
            return {
                "reward_tensor": reward_tensor,
                "reward_extra_info": reward_extra_info,
            }
        else:
            return reward_tensor
>>>>>>> 90f5ce15
<|MERGE_RESOLUTION|>--- conflicted
+++ resolved
@@ -30,49 +30,9 @@
         self.compute_score = compute_score or _default_compute_score
         self.reward_fn_key = reward_fn_key
 
-<<<<<<< HEAD
         self.step_cnt = 0
 
-    def verify(self, data):
-        scores = []
-        for i in range(len(data)):
-            data_item = data[i]  # DataProtoItem
-
-            prompt_ids = data_item.batch['prompts']
-
-            prompt_length = prompt_ids.shape[-1]
-
-            valid_prompt_length = data_item.batch['attention_mask'][:prompt_length].sum()
-            valid_prompt_ids = prompt_ids[-valid_prompt_length:]
-
-            response_ids = data_item.batch['responses']
-            valid_response_length = data_item.batch['attention_mask'][prompt_length:].sum()
-            valid_response_ids = response_ids[:valid_response_length]
-
-            # decode
-            prompt_str = self.tokenizer.decode(valid_prompt_ids)
-            response_str = self.tokenizer.decode(valid_response_ids)
-
-            ground_truth = data_item.non_tensor_batch['reward_model']['ground_truth']
-
-            data_source = data_item.non_tensor_batch['data_source']
-
-            extra_info = data_item.non_tensor_batch.get('extra_info', None)
-
-            score = self.compute_score(
-                data_source=data_source,
-                solution_str=response_str,
-                ground_truth=ground_truth,
-                extra_info=extra_info,
-            )
-            scores.append(score)
-        data.batch['acc'] = torch.tensor(scores, dtype=torch.float32, device=prompt_ids.device)
-        return scores
-
-    def __call__(self, data: DataProto):
-=======
     def __call__(self, data: DataProto, return_dict=False):
->>>>>>> 90f5ce15
         """We will expand this function gradually based on the available datasets"""
 
         # If there is rm score, we directly return rm score. Otherwise, we compute via rm_score_fn
@@ -122,11 +82,19 @@
                 ground_truth=ground_truth,
                 extra_info=extra_info,
             )
-<<<<<<< HEAD
 
-            # reward_tensor[i, valid_response_length - 1] = score
-            eos_idx = torch.nonzero(action_or_attn_mask[i, prompt_length: prompt_length + valid_response_length])[-1]
-            reward_tensor[i, eos_idx] = score
+            if isinstance(score, dict):
+                reward = score["score"]
+                # Store the information including original reward
+                for key, value in score.items():
+                    reward_extra_info[key].append(value)
+            else:
+                reward = score
+
+            reward_tensor[i, valid_response_length - 1] = reward
+
+            # eos_idx = torch.nonzero(action_or_attn_mask[i, prompt_length: prompt_length + valid_response_length])[-1]
+            # reward_tensor[i, eos_idx] = score
 
             # # FOR DEBUGGING ONLY!!! DO NOT COMMIT!!!
             # action_mask = action_or_attn_mask[i, prompt_length: prompt_length + valid_response_length]
@@ -148,33 +116,8 @@
             # )
 
             # debug_output_str = json.dumps(debug_output, ensure_ascii=False)
-            # with open('/cpfs/user/fengyuan/code/github/verl/checkpoints/agent_ppo_debug/ppo_rewards_gt7b.jsonl', 'a+') as fout:
+            # with open('/cpfs/user/fengyuan/code/github/verl/checkpoints/agent_ppo_debug/ppo_rewards_gt7b_v2.jsonl', 'a+') as fout:
             #     fout.write(debug_output_str + '\n')
-
-            # if data_source not in already_print_data_sources:
-            #     already_print_data_sources[data_source] = 0
-
-            # if already_print_data_sources[data_source] < self.num_examine:
-            #     already_print_data_sources[data_source] += 1
-            #     print("[prompt]", prompt_str)
-            #     print("[response]", response_str)
-            #     print("[ground_truth]", ground_truth)
-            #     print("[score]", score)
-
-        self.step_cnt += 1
-
-        return reward_tensor
-=======
-
-            if isinstance(score, dict):
-                reward = score["score"]
-                # Store the information including original reward
-                for key, value in score.items():
-                    reward_extra_info[key].append(value)
-            else:
-                reward = score
-
-            reward_tensor[i, valid_response_length - 1] = reward
 
             if data_source not in already_print_data_sources:
                 already_print_data_sources[data_source] = 0
@@ -190,11 +133,12 @@
                 else:
                     print(f"[score]", score)
 
+            self.step_cnt += 1
+
         if return_dict:
             return {
                 "reward_tensor": reward_tensor,
                 "reward_extra_info": reward_extra_info,
             }
         else:
-            return reward_tensor
->>>>>>> 90f5ce15
+            return reward_tensor