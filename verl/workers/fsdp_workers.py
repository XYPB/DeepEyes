--- conflicted
+++ resolved
@@ -564,22 +564,9 @@
             if self._is_offload_optimizer:
                 offload_fsdp_optimizer(optimizer=self.actor_optimizer)
 
-<<<<<<< HEAD
-            log_gpu_memory_usage('After entering rollout sharding manager', logger=logger)
-
-            print(f' [DEBUG 222] data before: {len(prompts)}')
-=======
->>>>>>> 99fdbf69
             prompts = self.rollout_sharding_manager.preprocess_data(prompts)
             print(f' [DEBUG 222] data middle: {len(prompts)}')
             output = self.rollout.generate_sequences(prompts=prompts)
-<<<<<<< HEAD
-            print(f' [DEBUG 222] data after: prompt={len(prompts)}, output={len(output)}')
-
-            log_gpu_memory_usage('After rollout generation', logger=logger)
-
-=======
->>>>>>> 99fdbf69
             output = self.rollout_sharding_manager.postprocess_data(output)
 
         output = output.to("cpu")
