--- conflicted
+++ resolved
@@ -155,13 +155,9 @@
     response_length = responses.size(1)
     token_level_scores = data.batch["token_level_scores"]
     batch_size = data.batch.batch_size[0]
-<<<<<<< HEAD
+
     action_or_attn_mask = data.batch['action_mask'] if 'action_mask' in data.batch.keys() else data.batch['attention_mask']
     response_mask = action_or_attn_mask[:, -response_length:]
-=======
-    attention_mask = data.batch["attention_mask"]
-    response_mask = attention_mask[:, -response_length:]
->>>>>>> 99fdbf69
 
     # compute kl between ref_policy and current policy
     # When apply_kl_penalty, algorithm.use_kl_in_reward=True, so the reference model has been enabled.
@@ -188,13 +184,8 @@
 def compute_response_mask(data: DataProto):
     responses = data.batch["responses"]
     response_length = responses.size(1)
-<<<<<<< HEAD
     action_or_attn_mask = data.batch['action_mask'] if 'action_mask' in data.batch.keys() else data.batch['attention_mask']
     return action_or_attn_mask[:, -response_length:]
-=======
-    attention_mask = data.batch["attention_mask"]
-    return attention_mask[:, -response_length:]
->>>>>>> 99fdbf69
 
 
 def compute_advantage(data: DataProto, adv_estimator, gamma=1.0, lam=1.0, num_repeat=1, norm_adv_by_std_in_grpo=True):
@@ -596,13 +587,8 @@
 
             if "multi_modal_inputs" in test_batch.non_tensor_batch.keys():
                 test_gen_batch = test_batch.pop(
-<<<<<<< HEAD
                     batch_keys=['input_ids', 'attention_mask', 'position_ids'],
                     non_tensor_batch_keys=['raw_prompt_ids', 'multi_modal_data', 'origin_multi_modal_data', 'multi_modal_inputs'],
-=======
-                    batch_keys=["input_ids", "attention_mask", "position_ids"],
-                    non_tensor_batch_keys=["raw_prompt_ids", "multi_modal_data", "multi_modal_inputs"],
->>>>>>> 99fdbf69
                 )
             else:
                 test_gen_batch = test_batch.pop(
@@ -936,13 +922,8 @@
                 # pop those keys for generation
                 if "multi_modal_inputs" in batch.non_tensor_batch.keys():
                     gen_batch = batch.pop(
-<<<<<<< HEAD
                         batch_keys=['input_ids', 'attention_mask', 'position_ids'],
                         non_tensor_batch_keys=['raw_prompt_ids', 'multi_modal_data', 'origin_multi_modal_data', 'multi_modal_inputs'],
-=======
-                        batch_keys=["input_ids", "attention_mask", "position_ids"],
-                        non_tensor_batch_keys=["raw_prompt_ids", "multi_modal_data", "multi_modal_inputs"],
->>>>>>> 99fdbf69
                     )
                 else:
                     gen_batch = batch.pop(
