# Copyright 2024 Bytedance Ltd. and/or its affiliates
#
# Licensed under the Apache License, Version 2.0 (the "License");
# you may not use this file except in compliance with the License.
# You may obtain a copy of the License at
#
#     http://www.apache.org/licenses/LICENSE-2.0
#
# Unless required by applicable law or agreed to in writing, software
# distributed under the License is distributed on an "AS IS" BASIS,
# WITHOUT WARRANTIES OR CONDITIONS OF ANY KIND, either express or implied.
# See the License for the specific language governing permissions and
# limitations under the License.
"""
Note that we don't combine the main with ray_trainer as ray_trainer is used by other main.
"""

import os

import hydra
import ray

from verl.trainer.ppo.ray_trainer import RayPPOTrainer


def get_custom_reward_fn(config):
    import importlib.util
    import sys

    reward_fn_config = config.get("custom_reward_function") or {}
    file_path = reward_fn_config.get("path")
    if not file_path:
        return None

    if not os.path.exists(file_path):
        raise FileNotFoundError(f"Reward function file '{file_path}' not found.")

    spec = importlib.util.spec_from_file_location("custom_module", file_path)
    module = importlib.util.module_from_spec(spec)
    try:
        sys.modules["custom_module"] = module
        spec.loader.exec_module(module)
    except Exception as e:
        raise RuntimeError(f"Error loading module from '{file_path}': {e}") from e

    function_name = reward_fn_config.get("name")
    if not hasattr(module, function_name):
        raise AttributeError(f"Reward function '{function_name}' not found in '{file_path}'.")

    print(f"using customized reward function '{function_name}' from '{file_path}'")
    raw_fn = getattr(module, function_name)

    reward_kwargs = dict(reward_fn_config.get("reward_kwargs", {}))

    def wrapped_fn(*args, **kwargs):
        return raw_fn(*args, **kwargs, **reward_kwargs)

    return wrapped_fn


@hydra.main(config_path="config", config_name="ppo_trainer", version_base=None)
def main(config):
    run_ppo(config)


def run_ppo(config) -> None:
    # TODO(linjunrong.ocss884): this ENV is left for resolving SGLang conflict with ray devices
    # isolation, will solve in the future
    os.environ["ENSURE_CUDA_VISIBLE_DEVICES"] = os.environ.get("CUDA_VISIBLE_DEVICES", "")
    if not ray.is_initialized():
        # this is for local ray cluster
<<<<<<< HEAD
        ray.init(runtime_env={
            'env_vars': {
                'TOKENIZERS_PARALLELISM': os.environ.get('TOKENIZERS_PARALLELISM', 'true'),
                'NCCL_DEBUG': 'WARN',
                'VLLM_LOGGING_LEVEL': 'WARN'
            },
        }, ignore_reinit_error=True)
=======
        ray.init(
            runtime_env={
                "env_vars": {"TOKENIZERS_PARALLELISM": "true", "NCCL_DEBUG": "WARN", "VLLM_LOGGING_LEVEL": "WARN"}
            },
            num_cpus=config.ray_init.num_cpus,
        )
>>>>>>> 99fdbf69

    runner = TaskRunner.remote()
    ray.get(runner.run.remote(config))


@ray.remote(num_cpus=1)  # please make sure main_task is not scheduled on head
class TaskRunner:
    def run(self, config):
        # print initial config
        from pprint import pprint

        from omegaconf import OmegaConf

        from verl.utils.fs import copy_to_local

        pprint(OmegaConf.to_container(config, resolve=True))  # resolve=True will eval symbol values
        OmegaConf.resolve(config)

        # download the checkpoint from hdfs
        local_path = copy_to_local(config.actor_rollout_ref.model.path)

        # instantiate tokenizer
        from verl.utils import hf_processor, hf_tokenizer

        trust_remote_code = config.data.get("trust_remote_code", False)
        tokenizer = hf_tokenizer(local_path, trust_remote_code=trust_remote_code)
        processor = hf_processor(local_path, use_fast=True)  # used for multimodal LLM, could be none

        # define worker classes
        if config.actor_rollout_ref.actor.strategy == "fsdp":
            assert config.actor_rollout_ref.actor.strategy == config.critic.strategy
            from verl.single_controller.ray import RayWorkerGroup
            from verl.workers.fsdp_workers import ActorRolloutRefWorker, CriticWorker

            ray_worker_group_cls = RayWorkerGroup

        elif config.actor_rollout_ref.actor.strategy == "megatron":
            assert config.actor_rollout_ref.actor.strategy == config.critic.strategy
            from verl.single_controller.ray.megatron import NVMegatronRayWorkerGroup
            from verl.workers.megatron_workers import ActorRolloutRefWorker, CriticWorker

            ray_worker_group_cls = NVMegatronRayWorkerGroup

        else:
            raise NotImplementedError

        from verl.trainer.ppo.ray_trainer import ResourcePoolManager, Role

        role_worker_mapping = {
            Role.ActorRollout: ray.remote(ActorRolloutRefWorker),
            Role.Critic: ray.remote(CriticWorker),
        }

        global_pool_id = "global_pool"
        resource_pool_spec = {
            global_pool_id: [config.trainer.n_gpus_per_node] * config.trainer.nnodes,
        }
        mapping = {
            Role.ActorRollout: global_pool_id,
            Role.Critic: global_pool_id,
        }

        # we should adopt a multi-source reward function here
        # - for rule-based rm, we directly call a reward score
        # - for model-based rm, we call a model
        # - for code related prompt, we send to a sandbox if there are test cases
        # - finally, we combine all the rewards together
        # - The reward type depends on the tag of the data
        if config.reward_model.enable:
            if config.reward_model.strategy == "fsdp":
                from verl.workers.fsdp_workers import RewardModelWorker
            elif config.reward_model.strategy == "megatron":
                from verl.workers.megatron_workers import RewardModelWorker
            else:
                raise NotImplementedError
            role_worker_mapping[Role.RewardModel] = ray.remote(RewardModelWorker)
            mapping[Role.RewardModel] = global_pool_id

        # use reference model
        if config.algorithm.use_kl_in_reward or config.actor_rollout_ref.actor.use_kl_loss:
            role_worker_mapping[Role.RefPolicy] = ray.remote(ActorRolloutRefWorker)
            mapping[Role.RefPolicy] = global_pool_id

        reward_manager_name = config.reward_model.get("reward_manager", "naive")
        if reward_manager_name == "naive":
            from verl.workers.reward_manager import NaiveRewardManager

            reward_manager_cls = NaiveRewardManager
        elif reward_manager_name == "prime":
            from verl.workers.reward_manager import PrimeRewardManager

            reward_manager_cls = PrimeRewardManager
        elif reward_manager_name == "batch":
            from verl.workers.reward_manager import BatchRewardManager

            reward_manager_cls = BatchRewardManager
        elif reward_manager_name == "dapo":
            from verl.workers.reward_manager import DAPORewardManager

            reward_manager_cls = DAPORewardManager
        else:
            raise NotImplementedError

        compute_score = get_custom_reward_fn(config)
        reward_kwargs = dict(config.reward_model.get("reward_kwargs", {}))
        reward_fn = reward_manager_cls(
            tokenizer=tokenizer,
            num_examine=0,
            compute_score=compute_score,
            reward_fn_key=config.data.reward_fn_key,
            **reward_kwargs,
        )

        # Note that we always use function-based RM for validation
        val_reward_fn = reward_manager_cls(
            tokenizer=tokenizer, num_examine=1, compute_score=compute_score, reward_fn_key=config.data.reward_fn_key
        )
        resource_pool_manager = ResourcePoolManager(resource_pool_spec=resource_pool_spec, mapping=mapping)

        trainer = RayPPOTrainer(
            config=config,
            tokenizer=tokenizer,
            processor=processor,
            role_worker_mapping=role_worker_mapping,
            resource_pool_manager=resource_pool_manager,
            ray_worker_group_cls=ray_worker_group_cls,
            reward_fn=reward_fn,
            val_reward_fn=val_reward_fn,
        )
        trainer.init_workers()
        trainer.fit()


if __name__ == "__main__":
    main()<|MERGE_RESOLUTION|>--- conflicted
+++ resolved
@@ -69,22 +69,12 @@
     os.environ["ENSURE_CUDA_VISIBLE_DEVICES"] = os.environ.get("CUDA_VISIBLE_DEVICES", "")
     if not ray.is_initialized():
         # this is for local ray cluster
-<<<<<<< HEAD
-        ray.init(runtime_env={
-            'env_vars': {
-                'TOKENIZERS_PARALLELISM': os.environ.get('TOKENIZERS_PARALLELISM', 'true'),
-                'NCCL_DEBUG': 'WARN',
-                'VLLM_LOGGING_LEVEL': 'WARN'
-            },
-        }, ignore_reinit_error=True)
-=======
         ray.init(
             runtime_env={
                 "env_vars": {"TOKENIZERS_PARALLELISM": "true", "NCCL_DEBUG": "WARN", "VLLM_LOGGING_LEVEL": "WARN"}
             },
             num_cpus=config.ray_init.num_cpus,
         )
->>>>>>> 99fdbf69
 
     runner = TaskRunner.remote()
     ray.get(runner.run.remote(config))
